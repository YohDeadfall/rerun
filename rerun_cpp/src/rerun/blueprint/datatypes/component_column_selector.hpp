// DO NOT EDIT! This file was auto-generated by crates/build/re_types_builder/src/codegen/cpp/mod.rs
// Based on "crates/store/re_types/definitions/rerun/blueprint/datatypes/component_column_selector.fbs".

#pragma once

#include "../../datatypes/entity_path.hpp"
#include "../../datatypes/utf8.hpp"
#include "../../result.hpp"

#include <cstdint>
#include <memory>

namespace arrow {
    class Array;
    class DataType;
    class StructBuilder;
} // namespace arrow

namespace rerun::blueprint::datatypes {
    /// **Datatype**: Describe a component column to be selected in the dataframe view.
    ///
    /// ⚠ **This type is _unstable_ and may change significantly in a way that the data won't be backwards compatible.**
    ///
    struct ComponentColumnSelector {
        /// The entity path for this component.
        rerun::datatypes::EntityPath entity_path;

        /// The name of the component.
        ///
        /// This acts as the component name in the context of a given `entity_path`
<<<<<<< HEAD
        /// An example for this would be `Points3D:positions`, for the `positions` field in the `archetypes::Points3D` archetype.
=======
        /// An example for this would be `Points3D:positions`, for the `positions` field in `archetypes::Points3D`.
>>>>>>> 9d90415d
        rerun::datatypes::Utf8 component;

      public:
        ComponentColumnSelector() = default;
    };
} // namespace rerun::blueprint::datatypes

namespace rerun {
    template <typename T>
    struct Loggable;

    /// \private
    template <>
    struct Loggable<blueprint::datatypes::ComponentColumnSelector> {
        static constexpr std::string_view ComponentType =
            "rerun.blueprint.datatypes.ComponentColumnSelector";

        /// Returns the arrow data type this type corresponds to.
        static const std::shared_ptr<arrow::DataType>& arrow_datatype();

        /// Serializes an array of `rerun::blueprint:: datatypes::ComponentColumnSelector` into an arrow array.
        static Result<std::shared_ptr<arrow::Array>> to_arrow(
            const blueprint::datatypes::ComponentColumnSelector* instances, size_t num_instances
        );

        /// Fills an arrow array builder with an array of this type.
        static rerun::Error fill_arrow_array_builder(
            arrow::StructBuilder* builder,
            const blueprint::datatypes::ComponentColumnSelector* elements, size_t num_elements
        );
    };
} // namespace rerun<|MERGE_RESOLUTION|>--- conflicted
+++ resolved
@@ -28,11 +28,7 @@
         /// The name of the component.
         ///
         /// This acts as the component name in the context of a given `entity_path`
-<<<<<<< HEAD
-        /// An example for this would be `Points3D:positions`, for the `positions` field in the `archetypes::Points3D` archetype.
-=======
         /// An example for this would be `Points3D:positions`, for the `positions` field in `archetypes::Points3D`.
->>>>>>> 9d90415d
         rerun::datatypes::Utf8 component;
 
       public:
