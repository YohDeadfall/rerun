--- conflicted
+++ resolved
@@ -4,7 +4,9 @@
 enum FillMode: ubyte(
     "attr.docs.unreleased"
 ) {
-<<<<<<< HEAD
+    /// Invalid value. Won't show up in generated types.
+    Invalid = 0,
+
     // Design note: This entire enum is an temporary mechanism which should be replaced by
     // allowing entities to simultaneously have fill and stroke colors.
     // Doing that is blocked on tagged components:
@@ -16,12 +18,6 @@
     /// data.
     ///
     /// Examples of what this means:
-=======
-    /// Invalid value. Won't show up in generated types.
-    Invalid = 0,
-
-    /// Lines are drawn around the edges of the shape.
->>>>>>> 5a2d5dd8
     ///
     /// * An `Ellipsoids3D` will draw three axis-aligned ellipses that are cross-sections
     ///   of each ellipsoid, each of which displays two out of three of the sizes of the ellipsoid.
