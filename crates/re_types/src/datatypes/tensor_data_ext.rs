use crate::tensor_data::{TensorCastError, TensorDataType, TensorElement};

#[cfg(feature = "image")]
use crate::tensor_data::{DecodedTensor, TensorImageLoadError, TensorImageSaveError};

use super::{TensorBuffer, TensorData, TensorDimension};

// Much of the following duplicates code from: `crates/re_components/src/tensor.rs`, which
// will eventually go away as the Tensor migration is completed.

// ----------------------------------------------------------------------------

impl TensorData {
    /// Create a new tensor.
    #[inline]
    pub fn new(shape: Vec<TensorDimension>, buffer: TensorBuffer) -> Self {
        Self { shape, buffer }
    }

    /// The shape of the tensor, including optional dimension names.
    #[inline]
    pub fn shape(&self) -> &[TensorDimension] {
        self.shape.as_slice()
    }

    /// Returns the shape of the tensor with all leading & trailing dimensions of size 1 ignored.
    ///
    /// If all dimension sizes are one, this returns only the first dimension.
    #[inline]
    pub fn shape_short(&self) -> &[TensorDimension] {
        if self.shape.is_empty() {
            &self.shape
        } else {
            let first_not_one = self.shape.iter().position(|dim| dim.size != 1);
            let last_not_one = self.shape.iter().rev().position(|dim| dim.size != 1);
            &self.shape[first_not_one.unwrap_or(0)..self.shape.len() - last_not_one.unwrap_or(0)]
        }
    }

    /// The number of dimensions of the tensor.
    ///
    /// An image tensor will usually have two (height, width) or three (height, width, channels) dimensions.
    #[inline]
    pub fn num_dim(&self) -> usize {
        self.shape.len()
    }

    /// If the tensor can be interpreted as an image, return the height, width, and channels/depth of it.
    pub fn image_height_width_channels(&self) -> Option<[u64; 3]> {
        let mut shape_short = self.shape.as_slice();

        // Ignore trailing dimensions of size 1:
        while 2 < shape_short.len() && shape_short.last().map_or(false, |d| d.size == 1) {
            shape_short = &shape_short[..shape_short.len() - 1];
        }

        // If the trailing dimension looks like a channel we ignore leading dimensions of size 1 down to
        // a minimum of 3 dimensions. Otherwise we ignore leading dimensions of size 1 down to 2 dimensions.
        let shrink_to = if shape_short
            .last()
            .map_or(false, |d| matches!(d.size, 1 | 3 | 4))
        {
            3
        } else {
            2
        };

        while shrink_to < shape_short.len() && shape_short.first().map_or(false, |d| d.size == 1) {
            shape_short = &shape_short[1..];
        }

        // TODO(emilk): check dimension names against our standard dimension names ("height", "width", "depth")

        match &self.buffer {
            // In the case of NV12, return the shape of the RGB image, not the tensor size.
            TensorBuffer::Nv12(_) => {
                // NV12 encodes a color image in 1.5 "channels" -> 1 luma (per pixel) + (1U+1V) / 4 pixels.
                match shape_short {
                    [h, w] => Some([h.size * 2 / 3, w.size, 3]),
                    _ => None,
                }
            }
            // In the case of YUY2, return the shape of the RGB image, not the tensor size.
            TensorBuffer::Yuy2(_) => {
                // YUY2 encodes a color image in 2 "channels" -> 1 luma (per pixel) + (1U + 1V) (per 2 pixels).
                match shape_short {
                    [h, w] => Some([h.size, w.size / 2, 3]),
                    _ => None,
                }
            }
            TensorBuffer::Jpeg(_)
            | TensorBuffer::U8(_)
            | TensorBuffer::U16(_)
            | TensorBuffer::U32(_)
            | TensorBuffer::U64(_)
            | TensorBuffer::I8(_)
            | TensorBuffer::I16(_)
            | TensorBuffer::I32(_)
            | TensorBuffer::I64(_)
            | TensorBuffer::F16(_)
            | TensorBuffer::F32(_)
            | TensorBuffer::F64(_) => {
                match shape_short.len() {
                    1 => {
                        // Special case: Nx1(x1x1x …) tensors are treated as Nx1 gray images.
                        // Special case: Nx1(x1x1x …) tensors are treated as Nx1 gray images.
                        if self.shape.len() >= 2 {
                            Some([shape_short[0].size, 1, 1])
                        } else {
                            None
                        }
                    }
                    2 => Some([shape_short[0].size, shape_short[1].size, 1]),
                    3 => {
                        let channels = shape_short[2].size;
                        if matches!(channels, 1 | 3 | 4) {
                            // mono, rgb, rgba
                            Some([shape_short[0].size, shape_short[1].size, channels])
                        } else {
                            None
                        }
                    }
                    _ => None,
                }
            }
        }
    }

    /// Returns true if the tensor can be interpreted as an image.
    #[inline]
    pub fn is_shaped_like_an_image(&self) -> bool {
        self.image_height_width_channels().is_some()
    }

    /// Returns true if either all dimensions have size 1 or only a single dimension has a size larger than 1.
    ///
    /// Empty tensors return false.
    #[inline]
    pub fn is_vector(&self) -> bool {
        if self.shape.is_empty() {
            false
        } else {
            self.shape.iter().filter(|dim| dim.size > 1).count() <= 1
        }
    }

    /// Query with x, y, channel indices.
    ///
    /// Allows to query values for any image-like tensor even if it has more or less dimensions than 3.
    /// (useful for sampling e.g. `N x M x C x 1` tensor which is a valid image)
    #[inline]
    pub fn get_with_image_coords(&self, x: u64, y: u64, channel: u64) -> Option<TensorElement> {
        match self.shape.len() {
            1 => {
                if y == 0 && channel == 0 {
                    self.get(&[x])
                } else {
                    None
                }
            }
            2 => {
                if channel == 0 {
                    self.get(&[y, x])
                } else {
                    None
                }
            }
            3 => self.get(&[y, x, channel]),
            4 => {
                // Optimization for common case, next case handles this too.
                if self.shape[3].size == 1 {
                    self.get(&[y, x, channel, 0])
                } else {
                    None
                }
            }
            dim => self.image_height_width_channels().and_then(|_| {
                self.get(
                    &[x, y, channel]
                        .into_iter()
                        .chain(std::iter::repeat(0).take(dim - 3))
                        .collect::<Vec<u64>>(),
                )
            }),
        }
    }

    /// Get the value of the element at the given index.
    ///
    /// Return `None` if out-of-bounds, or if the tensor is encoded (e.g. [`TensorBuffer::Jpeg`]).
    pub fn get(&self, index: &[u64]) -> Option<TensorElement> {
        let mut stride: usize = 1;
        let mut offset: usize = 0;
        for (TensorDimension { size, .. }, index) in self.shape.iter().zip(index).rev() {
            if size <= index {
                return None;
            }
            offset += *index as usize * stride;
            stride *= *size as usize;
        }

        match &self.buffer {
            TensorBuffer::U8(buf) => Some(TensorElement::U8(buf[offset])),
            TensorBuffer::U16(buf) => Some(TensorElement::U16(buf[offset])),
            TensorBuffer::U32(buf) => Some(TensorElement::U32(buf[offset])),
            TensorBuffer::U64(buf) => Some(TensorElement::U64(buf[offset])),
            TensorBuffer::I8(buf) => Some(TensorElement::I8(buf[offset])),
            TensorBuffer::I16(buf) => Some(TensorElement::I16(buf[offset])),
            TensorBuffer::I32(buf) => Some(TensorElement::I32(buf[offset])),
            TensorBuffer::I64(buf) => Some(TensorElement::I64(buf[offset])),
            TensorBuffer::F16(buf) => Some(TensorElement::F16(buf[offset])),
            TensorBuffer::F32(buf) => Some(TensorElement::F32(buf[offset])),
            TensorBuffer::F64(buf) => Some(TensorElement::F64(buf[offset])),
            TensorBuffer::Jpeg(_) => None, // Too expensive to unpack here.
            TensorBuffer::Nv12(_) => {
                {
                    // Returns the U32 packed RGBA value of the pixel at index [y, x] if it is valid.
                    let [y, x] = index else {
                        return None;
                    };
                    if let Some([r, g, b]) = self.get_nv12_pixel(*x, *y) {
                        let mut rgba = 0;
                        rgba |= (r as u32) << 24;
                        rgba |= (g as u32) << 16;
                        rgba |= (b as u32) << 8;
                        rgba |= 0xff;
                        Some(TensorElement::U32(rgba))
                    } else {
                        None
                    }
                }
            }
            TensorBuffer::Yuy2(_) => {
                {
                    // Returns the U32 packed RGBA value of the pixel at index [y, x] if it is valid.
                    let [y, x] = index else {
                        return None;
                    };

                    if let Some([r, g, b]) = self.get_yuy2_pixel(*x, *y) {
                        let mut rgba = 0;
                        rgba |= (r as u32) << 24;
                        rgba |= (g as u32) << 16;
                        rgba |= (b as u32) << 8;
                        rgba |= 0xff;
                        Some(TensorElement::U32(rgba))
                    } else {
                        None
                    }
                }
            }
        }
    }

    /// Returns decoded RGB8 value at the given image coordinates if this tensor is a NV12 image.
    ///
    /// If the tensor is not [`TensorBuffer::Nv12`], `None` is returned.
    ///
    /// It is undefined what happens if the coordinate is out-of-bounds.
    pub fn get_nv12_pixel(&self, x: u64, y: u64) -> Option<[u8; 3]> {
        let TensorBuffer::Nv12(buf) = &self.buffer else {
            return None;
        };
        match self.image_height_width_channels() {
            Some([h, w, _]) => {
                let uv_offset = w * h;
                let luma = buf[(y * w + x) as usize];
                let u = buf[(uv_offset + (y / 2) * w + x) as usize];
                let v = buf[(uv_offset + (y / 2) * w + x) as usize + 1];

                Some(Self::set_color_standard(luma, u, v))
            }
            _ => None,
        }
    }

    /// Returns decoded RGB8 value at the given image coordinates if this tensor is a YUY2 image.
    ///
    /// If the tensor is not [`TensorBuffer::Yuy2`], `None` is returned.
    ///
    /// It is undefined what happens if the coordinate is out-of-bounds.
    pub fn get_yuy2_pixel(&self, x: u64, y: u64) -> Option<[u8; 3]> {
        let TensorBuffer::Yuy2(buf) = &self.buffer else {
            return None;
        };

        match self.image_height_width_channels() {
            Some([_, w, _]) => {
                // given an x and y coordinate, get the offset into the YUY2 buffer
                let index = ((y * w + x) * 2) as usize;
                let (luma, u, v) = if x % 2 == 0 {
                    (buf[index], buf[index + 1], buf[index + 3])
                } else {
                    (buf[index], buf[index - 1], buf[index + 1])
                };

                Some(Self::set_color_standard(luma, u, v))
            }
            _ => None,
        }
    }

    /// Sets the color standard for the given YUV color.
    ///
    /// This conversion mirrors the function of the same name in `crates/re_renderer/shader/decodings.wgsl`
    ///
    /// Specifying the color standard should be exposed in the future [#3541](https://github.com/rerun-io/rerun/pull/3541)
    fn set_color_standard(y: u8, u: u8, v: u8) -> [u8; 3] {
        let (y, u, v) = (y as f32, u as f32, v as f32);

        // rescale YUV values
        let y = (y - 16.0) / 219.0;
        let u = (u - 128.0) / 224.0;
        let v = (v - 128.0) / 224.0;

        // BT.601 (aka. SDTV, aka. Rec.601). wiki: https://en.wikipedia.org/wiki/YCbCr#ITU-R_BT.601_conversion
        let r = y + 1.402 * v;
        let g = y - 0.344 * u - 0.714 * v;
        let b = y + 1.772 * u;

        // BT.709 (aka. HDTV, aka. Rec.709). wiki: https://en.wikipedia.org/wiki/YCbCr#ITU-R_BT.709_conversion
        // let r = y + 1.575 * v;
        // let g = y - 0.187 * u - 0.468 * v;
        // let b = y + 1.856 * u;

        [
            (255.0 * r).clamp(0.0, 255.0) as u8,
            (255.0 * g).clamp(0.0, 255.0) as u8,
            (255.0 * b).clamp(0.0, 255.0) as u8,
        ]
    }

    /// The datatype of the tensor.
    #[inline]
    pub fn dtype(&self) -> TensorDataType {
        self.buffer.dtype()
    }

    /// The size of the tensor data, in bytes.
    #[inline]
    pub fn size_in_bytes(&self) -> usize {
        self.buffer.size_in_bytes()
    }
}

// ----------------------------------------------------------------------------

macro_rules! ndarray_from_tensor {
    ($type:ty, $variant:ident) => {
        impl<'a> TryFrom<&'a TensorData> for ::ndarray::ArrayViewD<'a, $type> {
            type Error = TensorCastError;

            fn try_from(value: &'a TensorData) -> Result<Self, Self::Error> {
                let shape: Vec<_> = value.shape.iter().map(|d| d.size as usize).collect();

                if let TensorBuffer::$variant(data) = &value.buffer {
                    ndarray::ArrayViewD::from_shape(shape, data.as_slice())
                        .map_err(|err| TensorCastError::BadTensorShape { source: err })
                } else {
                    Err(TensorCastError::TypeMismatch)
                }
            }
        }
    };
}

macro_rules! tensor_from_ndarray {
    ($type:ty, $variant:ident) => {
        impl<'a, D: ::ndarray::Dimension> TryFrom<::ndarray::ArrayView<'a, $type, D>>
            for TensorData
        {
            type Error = TensorCastError;

            fn try_from(view: ::ndarray::ArrayView<'a, $type, D>) -> Result<Self, Self::Error> {
                let shape = view
                    .shape()
                    .iter()
                    .map(|dim| TensorDimension {
                        size: *dim as u64,
                        name: None,
                    })
                    .collect();

                match view.to_slice() {
                    Some(slice) => Ok(TensorData {
                        shape,
                        buffer: TensorBuffer::$variant(Vec::from(slice).into()),
                    }),
                    None => Ok(TensorData {
                        shape,
                        buffer: TensorBuffer::$variant(
                            view.iter().cloned().collect::<Vec<_>>().into(),
                        ),
                    }),
                }
            }
        }

        impl<D: ::ndarray::Dimension> TryFrom<::ndarray::Array<$type, D>> for TensorData {
            type Error = TensorCastError;

            fn try_from(value: ndarray::Array<$type, D>) -> Result<Self, Self::Error> {
                let value = value.as_standard_layout();
                let shape = value
                    .shape()
                    .iter()
                    .map(|dim| TensorDimension {
                        size: *dim as u64,
                        name: None,
                    })
                    .collect();
                value
                    .is_standard_layout()
                    .then(|| TensorData {
                        shape,
                        buffer: TensorBuffer::$variant(value.to_owned().into_raw_vec().into()),
                    })
                    .ok_or(TensorCastError::NotContiguousStdOrder)
            }
        }

        impl From<Vec<$type>> for TensorData {
            fn from(vec: Vec<$type>) -> Self {
                TensorData {
                    shape: vec![TensorDimension::unnamed(vec.len() as u64)],
                    buffer: TensorBuffer::$variant(vec.into()),
                }
            }
        }

        impl From<&[$type]> for TensorData {
            fn from(slice: &[$type]) -> Self {
                TensorData {
                    shape: vec![TensorDimension::unnamed(slice.len() as u64)],
                    buffer: TensorBuffer::$variant(slice.into()),
                }
            }
        }
    };
}

macro_rules! tensor_type {
    ($type:ty, $variant:ident) => {
        ndarray_from_tensor!($type, $variant);
        tensor_from_ndarray!($type, $variant);
    };
}

tensor_type!(u16, U16);
tensor_type!(u32, U32);
tensor_type!(u64, U64);

tensor_type!(i8, I8);
tensor_type!(i16, I16);
tensor_type!(i32, I32);
tensor_type!(i64, I64);

tensor_type!(arrow2::types::f16, F16);

tensor_type!(f32, F32);
tensor_type!(f64, F64);

tensor_from_ndarray!(u8, U8);

// Manual expansion of ndarray_from_tensor! macro for `u8` types. We need to do this, because u8 can store encoded data
impl<'a> TryFrom<&'a TensorData> for ::ndarray::ArrayViewD<'a, u8> {
    type Error = TensorCastError;

    fn try_from(value: &'a TensorData) -> Result<Self, Self::Error> {
        match &value.buffer {
            TensorBuffer::U8(data) | TensorBuffer::Nv12(data) => {
                let shape: Vec<_> = value.shape.iter().map(|d| d.size as usize).collect();
                ndarray::ArrayViewD::from_shape(shape, bytemuck::cast_slice(data.as_slice()))
                    .map_err(|err| TensorCastError::BadTensorShape { source: err })
            }
            _ => Err(TensorCastError::TypeMismatch),
        }
    }
}

// Manual expansion of tensor_type! macro for `half::f16` types. We need to do this
// because arrow uses its own half type. The two use the same underlying representation
// but are still distinct types. `half::f16`, however, is more full-featured and
// generally a better choice to use when converting to ndarray.
// ==========================================
// TODO(jleibs): would be nice to support this with the macro definition as well
// but the bytemuck casts add a bit of complexity here.
impl<'a> TryFrom<&'a TensorData> for ::ndarray::ArrayViewD<'a, half::f16> {
    type Error = TensorCastError;

    fn try_from(value: &'a TensorData) -> Result<Self, Self::Error> {
        let shape: Vec<_> = value.shape.iter().map(|d| d.size as usize).collect();
        if let TensorBuffer::F16(data) = &value.buffer {
            ndarray::ArrayViewD::from_shape(shape, bytemuck::cast_slice(data.as_slice()))
                .map_err(|err| TensorCastError::BadTensorShape { source: err })
        } else {
            Err(TensorCastError::TypeMismatch)
        }
    }
}

impl<'a, D: ::ndarray::Dimension> TryFrom<::ndarray::ArrayView<'a, half::f16, D>> for TensorData {
    type Error = TensorCastError;

    fn try_from(view: ::ndarray::ArrayView<'a, half::f16, D>) -> Result<Self, Self::Error> {
        let shape = view
            .shape()
            .iter()
            .map(|dim| TensorDimension {
                size: *dim as u64,
                name: None,
            })
            .collect();
        match view.to_slice() {
            Some(slice) => Ok(TensorData {
                shape,
                buffer: TensorBuffer::F16(Vec::from(bytemuck::cast_slice(slice)).into()),
            }),
            None => Ok(TensorData {
                shape,
                buffer: TensorBuffer::F16(
                    view.iter()
                        .map(|f| arrow2::types::f16::from_bits(f.to_bits()))
                        .collect::<Vec<_>>()
                        .into(),
                ),
            }),
        }
    }
}

impl<D: ::ndarray::Dimension> TryFrom<::ndarray::Array<half::f16, D>> for TensorData {
    type Error = TensorCastError;

    fn try_from(value: ndarray::Array<half::f16, D>) -> Result<Self, Self::Error> {
        let shape = value
            .shape()
            .iter()
            .map(|dim| TensorDimension {
                size: *dim as u64,
                name: None,
            })
            .collect();
        if value.is_standard_layout() {
            Ok(TensorData {
                shape,
                buffer: TensorBuffer::F16(
                    bytemuck::cast_slice(value.into_raw_vec().as_slice())
                        .to_vec()
                        .into(),
                ),
            })
        } else {
            Ok(TensorData {
                shape,
                buffer: TensorBuffer::F16(
                    value
                        .iter()
                        .map(|f| arrow2::types::f16::from_bits(f.to_bits()))
                        .collect::<Vec<_>>()
                        .into(),
                ),
            })
        }
    }
}

// ----------------------------------------------------------------------------

#[cfg(feature = "image")]
impl TensorData {
    /// Construct a tensor from the contents of an image file on disk.
    ///
    /// JPEGs will be kept encoded, left to the viewer to decode on-the-fly.
    /// Other images types will be decoded directly.
    ///
    /// Requires the `image` feature.
    #[cfg(not(target_arch = "wasm32"))]
    pub fn from_image_file(path: &std::path::Path) -> Result<Self, TensorImageLoadError> {
        re_tracing::profile_function!(path.to_string_lossy());

        let img_bytes = {
            re_tracing::profile_scope!("fs::read");
            std::fs::read(path)?
        };

        let img_format = if let Some(extension) = path.extension() {
            if let Some(format) = image::ImageFormat::from_extension(extension) {
                format
            } else {
                image::guess_format(&img_bytes)?
            }
        } else {
            image::guess_format(&img_bytes)?
        };

        Self::from_image_bytes(img_bytes, img_format)
    }

    /// Construct a tensor from the contents of a JPEG file on disk.
    ///
    /// Requires the `image` feature.
    #[cfg(not(target_arch = "wasm32"))]
    #[inline]
    pub fn from_jpeg_file(path: &std::path::Path) -> Result<Self, TensorImageLoadError> {
        re_tracing::profile_function!(path.to_string_lossy());
        let jpeg_bytes = {
            re_tracing::profile_scope!("fs::read");
            std::fs::read(path)?
        };
        Self::from_jpeg_bytes(jpeg_bytes)
    }

    /// Construct a new tensor from the contents of a `.jpeg` file at the given path.
    #[deprecated = "Renamed 'from_jpeg_file'"]
    #[cfg(not(target_arch = "wasm32"))]
    #[inline]
    pub fn tensor_from_jpeg_file(
        image_path: impl AsRef<std::path::Path>,
    ) -> Result<Self, TensorImageLoadError> {
        Self::from_jpeg_file(image_path.as_ref())
    }

    /// Construct a tensor from the contents of an image file.
    ///
    /// JPEGs will be kept encoded, left to the viewer to decode on-the-fly.
    /// Other images types will be decoded directly.
    ///
    /// Requires the `image` feature.
    #[inline]
    pub fn from_image_bytes(
        bytes: Vec<u8>,
        format: image::ImageFormat,
    ) -> Result<Self, TensorImageLoadError> {
        re_tracing::profile_function!(format!("{format:?}"));
        if format == image::ImageFormat::Jpeg {
            Self::from_jpeg_bytes(bytes)
        } else {
            let image = image::load_from_memory_with_format(&bytes, format)?;
            Self::from_image(image)
        }
    }

    /// Construct a tensor from the contents of a JPEG file, without decoding it now.
    ///
    /// Requires the `image` feature.
    pub fn from_jpeg_bytes(jpeg_bytes: Vec<u8>) -> Result<Self, TensorImageLoadError> {
        re_tracing::profile_function!();

<<<<<<< HEAD
        // Parse JPEG header:
        use image::ImageDecoder as _;
        let jpeg = image::codecs::jpeg::JpegDecoder::new(std::io::Cursor::new(&jpeg_bytes))?;
        let (w, h) = jpeg.dimensions();
        let depth = jpeg.color_type().channel_count();
=======
        use zune_jpeg::JpegDecoder;

        let mut decoder = JpegDecoder::new(&jpeg_bytes);
        decoder.decode_headers()?;
        let (w, h) = decoder
            .dimensions()
            .expect("can't fail after a successful decode_headers");
>>>>>>> 838eab1b

        Ok(Self {
            shape: vec![
                TensorDimension::height(h as _),
                TensorDimension::width(w as _),
                TensorDimension::depth(depth as _),
            ],
            buffer: TensorBuffer::Jpeg(jpeg_bytes.into()),
        })
    }

    /// Construct a new tensor from the contents of a `.jpeg` file.
    #[deprecated = "Renamed 'from_jpeg_bytes'"]
    #[cfg(not(target_arch = "wasm32"))]
    #[inline]
    pub fn tensor_from_jpeg_bytes(jpeg_bytes: Vec<u8>) -> Result<Self, TensorImageLoadError> {
        Self::from_jpeg_bytes(jpeg_bytes)
    }

    /// Construct a tensor from something that can be turned into a [`image::DynamicImage`].
    ///
    /// Requires the `image` feature.
    ///
    /// This is a convenience function that calls [`DecodedTensor::from_image`].
    #[inline]
    pub fn from_image(
        image: impl Into<image::DynamicImage>,
    ) -> Result<TensorData, TensorImageLoadError> {
        Self::from_dynamic_image(image.into())
    }

    /// Construct a tensor from [`image::DynamicImage`].
    ///
    /// Requires the `image` feature.
    ///
    /// This is a convenience function that calls [`DecodedTensor::from_dynamic_image`].
    #[inline]
    pub fn from_dynamic_image(
        image: image::DynamicImage,
    ) -> Result<TensorData, TensorImageLoadError> {
        DecodedTensor::from_dynamic_image(image).map(DecodedTensor::into_inner)
    }

    /// Predicts if [`Self::to_dynamic_image`] is likely to succeed, without doing anything expensive
    #[inline]
    pub fn could_be_dynamic_image(&self) -> bool {
        self.is_shaped_like_an_image()
            && matches!(
                self.dtype(),
                TensorDataType::U8
                    | TensorDataType::U16
                    | TensorDataType::F16
                    | TensorDataType::F32
                    | TensorDataType::F64
            )
    }

    /// Try to convert an image-like tensor into an [`image::DynamicImage`].
    pub fn to_dynamic_image(&self) -> Result<image::DynamicImage, TensorImageSaveError> {
        use ecolor::{gamma_u8_from_linear_f32, linear_u8_from_linear_f32};
        use image::{DynamicImage, GrayImage, RgbImage, RgbaImage};

        type Rgb16Image = image::ImageBuffer<image::Rgb<u16>, Vec<u16>>;
        type Rgba16Image = image::ImageBuffer<image::Rgba<u16>, Vec<u16>>;
        type Gray16Image = image::ImageBuffer<image::Luma<u16>, Vec<u16>>;

        let [h, w, channels] = self
            .image_height_width_channels()
            .ok_or_else(|| TensorImageSaveError::ShapeNotAnImage(self.shape.clone()))?;
        let w = w as u32;
        let h = h as u32;

        let dyn_img_result = match (channels, &self.buffer) {
            (1, TensorBuffer::U8(buf)) => {
                GrayImage::from_raw(w, h, buf.to_vec()).map(DynamicImage::ImageLuma8)
            }
            (1, TensorBuffer::U16(buf)) => {
                Gray16Image::from_raw(w, h, buf.to_vec()).map(DynamicImage::ImageLuma16)
            }
            // TODO(emilk) f16
            (1, TensorBuffer::F32(buf)) => {
                let pixels = buf
                    .iter()
                    .map(|pixel| gamma_u8_from_linear_f32(*pixel))
                    .collect();
                GrayImage::from_raw(w, h, pixels).map(DynamicImage::ImageLuma8)
            }
            (1, TensorBuffer::F64(buf)) => {
                let pixels = buf
                    .iter()
                    .map(|&pixel| gamma_u8_from_linear_f32(pixel as f32))
                    .collect();
                GrayImage::from_raw(w, h, pixels).map(DynamicImage::ImageLuma8)
            }

            (3, TensorBuffer::U8(buf)) => {
                RgbImage::from_raw(w, h, buf.to_vec()).map(DynamicImage::ImageRgb8)
            }
            (3, TensorBuffer::U16(buf)) => {
                Rgb16Image::from_raw(w, h, buf.to_vec()).map(DynamicImage::ImageRgb16)
            }
            (3, TensorBuffer::F32(buf)) => {
                let pixels = buf.iter().copied().map(gamma_u8_from_linear_f32).collect();
                RgbImage::from_raw(w, h, pixels).map(DynamicImage::ImageRgb8)
            }
            (3, TensorBuffer::F64(buf)) => {
                let pixels = buf
                    .iter()
                    .map(|&comp| gamma_u8_from_linear_f32(comp as f32))
                    .collect();
                RgbImage::from_raw(w, h, pixels).map(DynamicImage::ImageRgb8)
            }

            (4, TensorBuffer::U8(buf)) => {
                RgbaImage::from_raw(w, h, buf.to_vec()).map(DynamicImage::ImageRgba8)
            }
            (4, TensorBuffer::U16(buf)) => {
                Rgba16Image::from_raw(w, h, buf.to_vec()).map(DynamicImage::ImageRgba16)
            }
            (4, TensorBuffer::F32(buf)) => {
                let rgba: &[[f32; 4]] = bytemuck::cast_slice(buf);
                let pixels: Vec<u8> = rgba
                    .iter()
                    .flat_map(|&[r, g, b, a]| {
                        let r = gamma_u8_from_linear_f32(r);
                        let g = gamma_u8_from_linear_f32(g);
                        let b = gamma_u8_from_linear_f32(b);
                        let a = linear_u8_from_linear_f32(a);
                        [r, g, b, a]
                    })
                    .collect();
                RgbaImage::from_raw(w, h, pixels).map(DynamicImage::ImageRgba8)
            }
            (4, TensorBuffer::F64(buf)) => {
                let rgba: &[[f64; 4]] = bytemuck::cast_slice(buf);
                let pixels: Vec<u8> = rgba
                    .iter()
                    .flat_map(|&[r, g, b, a]| {
                        let r = gamma_u8_from_linear_f32(r as _);
                        let g = gamma_u8_from_linear_f32(g as _);
                        let b = gamma_u8_from_linear_f32(b as _);
                        let a = linear_u8_from_linear_f32(a as _);
                        [r, g, b, a]
                    })
                    .collect();
                RgbaImage::from_raw(w, h, pixels).map(DynamicImage::ImageRgba8)
            }

            (_, _) => {
                return Err(TensorImageSaveError::UnsupportedChannelsDtype(
                    channels,
                    self.buffer.dtype(),
                ))
            }
        };

        dyn_img_result.ok_or(TensorImageSaveError::BadData)
    }
}

#[cfg(feature = "image")]
impl TryFrom<image::DynamicImage> for TensorData {
    type Error = TensorImageLoadError;

    fn try_from(value: image::DynamicImage) -> Result<Self, Self::Error> {
        Self::from_image(value)
    }
}

#[cfg(feature = "image")]
impl<P: image::Pixel, S> TryFrom<image::ImageBuffer<P, S>> for TensorData
where
    image::DynamicImage: std::convert::From<image::ImageBuffer<P, S>>,
{
    type Error = TensorImageLoadError;

    fn try_from(value: image::ImageBuffer<P, S>) -> Result<Self, Self::Error> {
        Self::from_image(value)
    }
}

#[test]
fn test_image_height_width_channels() {
    let test_cases = [
        // Normal grayscale:
        (vec![1, 1, 480, 640, 1, 1], Some([480, 640, 1])),
        (vec![1, 1, 480, 640, 1], Some([480, 640, 1])),
        (vec![1, 1, 480, 640], Some([480, 640, 1])),
        (vec![1, 480, 640, 1, 1], Some([480, 640, 1])),
        (vec![1, 480, 640], Some([480, 640, 1])),
        (vec![480, 640, 1, 1], Some([480, 640, 1])),
        (vec![480, 640, 1], Some([480, 640, 1])),
        (vec![480, 640], Some([480, 640, 1])),
        //
        // Normal RGB:
        (vec![1, 1, 480, 640, 3, 1], Some([480, 640, 3])),
        (vec![1, 1, 480, 640, 3], Some([480, 640, 3])),
        (vec![1, 480, 640, 3, 1], Some([480, 640, 3])),
        (vec![480, 640, 3, 1], Some([480, 640, 3])),
        (vec![480, 640, 3], Some([480, 640, 3])),
        //
        // h=1, w=640, grayscale:
        (vec![1, 640], Some([1, 640, 1])),
        //
        // h=1, w=640, RGB:
        (vec![1, 640, 3], Some([1, 640, 3])),
        //
        // h=480, w=1, grayscale:
        (vec![480, 1], Some([480, 1, 1])),
        //
        // h=480, w=1, RGB:
        (vec![480, 1, 3], Some([480, 1, 3])),
        //
        // h=1, w=1, grayscale:
        (vec![1, 1], Some([1, 1, 1])),
        (vec![1, 1, 1], Some([1, 1, 1])),
        (vec![1, 1, 1, 1], Some([1, 1, 1])),
        //
        // h=1, w=1, RGB:
        (vec![1, 1, 3], Some([1, 1, 3])),
        (vec![1, 1, 1, 3], Some([1, 1, 3])),
        //
        // h=1, w=3, Mono:
        (vec![1, 3, 1], Some([1, 3, 1])),
        //
        // Ambiguous cases.
        //
        // These are here to show how the current implementation behaves, not to suggest that it is a
        // commitment to preserving this behavior going forward.
        // If you need to change this test, it's ok but we should still communicate the subtle change
        // in behavior.
        (vec![1, 1, 3, 1], Some([1, 1, 3])), // Could be [1, 3, 1]
        (vec![1, 3, 1, 1], Some([1, 3, 1])), // Could be [3, 1, 1]
    ];

    for (shape, expected_hwc) in test_cases {
        let tensor = TensorData::new(
            shape
                .iter()
                .map(|&size| TensorDimension::unnamed(size as u64))
                .collect(),
            TensorBuffer::U8(vec![0; shape.iter().product()].into()),
        );

        let hwc = tensor.image_height_width_channels();

        assert_eq!(
            hwc, expected_hwc,
            "Shape {shape:?} produced HWC {hwc:?}, but expected {expected_hwc:?}"
        );
    }
}<|MERGE_RESOLUTION|>--- conflicted
+++ resolved
@@ -647,21 +647,11 @@
     pub fn from_jpeg_bytes(jpeg_bytes: Vec<u8>) -> Result<Self, TensorImageLoadError> {
         re_tracing::profile_function!();
 
-<<<<<<< HEAD
         // Parse JPEG header:
         use image::ImageDecoder as _;
         let jpeg = image::codecs::jpeg::JpegDecoder::new(std::io::Cursor::new(&jpeg_bytes))?;
         let (w, h) = jpeg.dimensions();
         let depth = jpeg.color_type().channel_count();
-=======
-        use zune_jpeg::JpegDecoder;
-
-        let mut decoder = JpegDecoder::new(&jpeg_bytes);
-        decoder.decode_headers()?;
-        let (w, h) = decoder
-            .dimensions()
-            .expect("can't fail after a successful decode_headers");
->>>>>>> 838eab1b
 
         Ok(Self {
             shape: vec![
