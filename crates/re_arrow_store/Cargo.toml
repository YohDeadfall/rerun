[package]
name = "re_arrow_store"
version.workspace = true
edition.workspace = true
rust-version.workspace = true
license.workspace = true
publish = false

[features]
default = []
deadlock_detection = ["parking_lot/deadlock_detection"]

[dependencies]
# Rerun
re_format = { path = "../re_format" }
re_log = { path = "../re_log" }
re_log_types = { path = "../re_log_types" }

# External
anyhow.workspace = true
arrow2 = { workspace = true, features = [
  "compute_concatenate",
  "compute_aggregate",
  "io_print",
] }
chrono = "0.4"
document-features = "0.2"
indent = "0.1"
itertools = "0.10"
nohash-hasher = "0.2"
parking_lot = "0.12"
<<<<<<< HEAD
=======
polars-core = { workspace = true, features = [
  "dtype-date",
  "dtype-time",
  "dtype-struct",
] }
static_assertions = "1.1"
>>>>>>> 2a158fe9
thiserror.workspace = true

[dev-dependencies]
criterion = "0.4"
mimalloc = "0.1"
polars-core = { workspace = true, features = [
  "dtype-date",
  "dtype-time",
  "dtype-struct",
  "fmt",
] }
tracing-subscriber = "0.3"

[lib]
bench = false

[[bench]]
name = "data_store"
harness = false<|MERGE_RESOLUTION|>--- conflicted
+++ resolved
@@ -29,15 +29,7 @@
 itertools = "0.10"
 nohash-hasher = "0.2"
 parking_lot = "0.12"
-<<<<<<< HEAD
-=======
-polars-core = { workspace = true, features = [
-  "dtype-date",
-  "dtype-time",
-  "dtype-struct",
-] }
 static_assertions = "1.1"
->>>>>>> 2a158fe9
 thiserror.workspace = true
 
 [dev-dependencies]
