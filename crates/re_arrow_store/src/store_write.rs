<<<<<<< HEAD
use arrow2::array::{
    new_empty_array, Array, Int64Vec, ListArray, MutableArray, UInt64Array, UInt64Vec,
};
use arrow2::bitmap::MutableBitmap;
=======
use anyhow::ensure;
use arrow2::array::{new_empty_array, Array, ListArray};
>>>>>>> 2a158fe9
use arrow2::buffer::Buffer;
use arrow2::datatypes::DataType;
use itertools::Itertools as _;
use nohash_hasher::IntMap;
use parking_lot::RwLock;

use re_log::debug;
use re_log_types::msg_bundle::{ComponentBundle, MsgBundle};
use re_log_types::{ComponentName, ObjPath as EntityPath, TimeInt, TimePoint, TimeRange, Timeline};

use crate::{
<<<<<<< HEAD
    ArrayExt as _, ComponentBucket, ComponentTable, DataStore, DataStoreConfig, IndexBucket,
    IndexTable, RowIndex,
=======
    ComponentBucket, ComponentTable, DataStore, DataStoreConfig, IndexBucket, IndexBucketIndices,
    IndexTable, RowIndex, TimeIndex,
>>>>>>> 2a158fe9
};

// --- Data store ---

#[derive(thiserror::Error, Debug)]
pub enum WriteError {
    // Batches
    #[error("Cannot insert more than 1 row at a time, got {0}")]
    BadBatchLength(usize),
    #[error("All components must have the same number of rows, got {0:?}")]
    MismatchedRows(Vec<(ComponentName, usize)>),

    // Clustering key
    #[error("The clustering component must be dense, got {0:?}")]
    SparseClusteringComponent(Box<dyn Array>),
    #[error(
        "The clustering component must be increasingly sorted and not contain \
                any duplicates, got {0:?}"
    )]
    InvalidClusteringComponent(Box<dyn Array>),

    // Instances
    #[error(
        "All components within a row must have the same number of instances as the \
            clustering component, got {clustering_comp}={clustering_comp_nb_instances} vs. \
                {key}={nb_instances}"
    )]
    MismatchedInstances {
        clustering_comp: ComponentName,
        clustering_comp_nb_instances: usize,
        key: ComponentName,
        nb_instances: usize,
    },

    // Misc
    #[error("Other error")]
    Other(#[from] anyhow::Error),
}

pub type WriteResult<T> = ::std::result::Result<T, WriteError>;

impl DataStore {
    /// Inserts a [`MsgBundle`]'s worth of components into the datastore.
    ///
    /// * All components across the bundle must share the same number of rows.
    /// * All components within a single row must share the same number of instances.
    pub fn insert(&mut self, bundle: &MsgBundle) -> WriteResult<()> {
        // TODO(cmc): kind & insert_id need to somehow propagate through the span system.
        self.insert_id += 1;

        let MsgBundle {
            msg_id: _,
            obj_path: ent_path,
            time_point,
            components,
        } = bundle;

        if components.is_empty() {
            return Ok(());
        }

        let ent_path_hash = *ent_path.hash();
        let nb_rows = components[0].value.len();

        // Effectively the same thing as having a non-unit length batch, except it's really not
        // worth more than an assertion since:
        // - A) `MsgBundle` should already guarantee this
        // - B) this limitation should be gone soon enough
        debug_assert!(
            bundle
                .components
                .iter()
                .map(|bundle| bundle.name)
                .all_unique(),
            "cannot insert same component multiple times, this is equivalent to multiple rows",
        );
        // Batches cannot contain more than 1 row at the moment.
        if nb_rows != 1 {
            return Err(WriteError::BadBatchLength(nb_rows));
        }
        // Components must share the same number of rows.
        if !components
            .iter()
            .all(|bundle| bundle.value.len() == nb_rows)
        {
            return Err(WriteError::MismatchedRows(
                components
                    .iter()
                    .map(|bundle| (bundle.name, bundle.value.len()))
                    .collect(),
            ));
        }

        debug!(
            kind = "insert",
            id = self.insert_id,
            clustering_key = %self.clustering_key,
            timelines = ?time_point.iter()
                .map(|(timeline, time)| (timeline.name(), timeline.typ().format(*time)))
                .collect::<Vec<_>>(),
            entity = %ent_path,
            components = ?components.iter().map(|bundle| &bundle.name).collect::<Vec<_>>(),
            nb_rows,
            "insertion started..."
        );

        let mut row_indices = IntMap::default();

        // TODO(#589): support for batched row component insertions
        for row_nr in 0..nb_rows {
            self.insert_row(time_point, row_nr, components, &mut row_indices)?;
        }

        for (timeline, time) in time_point.iter() {
            let ent_path = ent_path.clone(); // shallow
            let index = self
                .indices
                .entry((*timeline, ent_path_hash))
                .or_insert_with(|| IndexTable::new(*timeline, ent_path));
            index.insert(&self.config, *time, &row_indices)?;
        }

        Ok(())
    }

    fn insert_row(
        &mut self,
        time_point: &TimePoint,
        row_nr: usize,
        components: &[ComponentBundle],
        row_indices: &mut IntMap<ComponentName, RowIndex>,
    ) -> WriteResult<()> {
        let clustering_comp = get_or_create_clustering_key(row_nr, components, self.clustering_key);
        let expected_nb_instances = clustering_comp.len();

        // Clustering component must be dense.
        if !clustering_comp.is_dense() {
            return Err(WriteError::SparseClusteringComponent(clustering_comp));
        }
        // Clustering component must be sorted and not contain any duplicates.
        // TODO: should we do the sorting ourselves if required?
        if !clustering_comp.is_sorted_and_unique()? {
            return Err(WriteError::InvalidClusteringComponent(clustering_comp));
        }

        for bundle in components {
            let ComponentBundle { name, value: rows } = bundle;

            // Unwrapping a ListArray is somewhat costly, especially considering we're just
            // gonna rewrap it again in a minute... so we'd rather just slice it to a list of
            // one instead.
            //
            // let rows_single = rows.slice(row_nr, 1);
            //
            // Except it turns out that slicing is _extremely_ costly!
            // So use the fact that `rows` is always of unit-length for now.
            let rows_single = rows;

            let nb_instances = rows_single
                .as_any()
                .downcast_ref::<ListArray<i32>>()
                .unwrap()
                .value(0)
                .len();
            // TODO: test
            if nb_instances != expected_nb_instances {
                return Err(WriteError::MismatchedInstances {
                    clustering_comp: self.clustering_key,
                    clustering_comp_nb_instances: expected_nb_instances,
                    key: *name,
                    nb_instances,
                });
            }

            let table = self.components.entry(bundle.name).or_insert_with(|| {
                ComponentTable::new(
                    *name,
                    ListArray::<i32>::get_child_type(rows_single.data_type()),
                )
            });

            let row_idx = table.push(&self.config, time_point, rows_single.as_ref());
            row_indices.insert(*name, row_idx);
        }

        Ok(())
    }
}

// TODO: doc
fn get_or_create_clustering_key(
    row_nr: usize,
    components: &[ComponentBundle],
    clustering_key: ComponentName,
) -> Box<dyn Array> {
    let clustering_comp = components
        .iter()
        .find(|bundle| bundle.name == clustering_key);

    // TODO: debug logs?
    if let Some(clustering_comp) = clustering_comp {
        let row = clustering_comp
            .value
            .as_any()
            .downcast_ref::<ListArray<i32>>()
            .unwrap()
            .value(row_nr);
        row
    } else {
        // TODO: explain why it doesn't matter which component we pick as model
        let len = components.first().map_or(0, |comp| {
            let row = comp
                .value
                .as_any()
                .downcast_ref::<ListArray<i32>>()
                .unwrap()
                .value(row_nr);
            row.len()
        });
        UInt64Array::from_vec((0..len as u64).collect_vec()).boxed()
    }
}

// --- Indices ---

impl IndexTable {
    pub fn new(timeline: Timeline, ent_path: EntityPath) -> Self {
        Self {
            timeline,
            ent_path,
            buckets: [(0.into(), IndexBucket::new(timeline))].into(),
        }
    }

    pub fn insert(
        &mut self,
        config: &DataStoreConfig,
        time: TimeInt,
        indices: &IntMap<ComponentName, RowIndex>,
    ) -> anyhow::Result<()> {
        // borrowck workaround
        let timeline = self.timeline;
        let ent_path = self.ent_path.clone(); // shallow

        let bucket = self.find_bucket_mut(time.as_i64());

        let size = bucket.total_size_bytes();
        let size_overflow = bucket.total_size_bytes() > config.index_bucket_size_bytes;

        let len = bucket.total_rows();
        let len_overflow = len > config.index_bucket_nb_rows;

        if size_overflow || len_overflow {
            if let Some((min, second_half)) = bucket.split() {
                debug!(
                    kind = "insert",
                    timeline = %timeline.name(),
                    time = timeline.typ().format(time),
                    entity = %ent_path,
                    size_limit = config.component_bucket_size_bytes,
                    len_limit = config.component_bucket_nb_rows,
                    size, size_overflow,
                    len, len_overflow,
                    new_time_bound = timeline.typ().format(min),
                    "splitting off index bucket following overflow"
                );

                self.buckets.insert(min, second_half);
                return self.insert(config, time, indices);
            }

            // We couldn't split the bucket, either because it's already too small, or because it
            // contains a unique timepoint value that's repeated multiple times.
            //
            // * If the bucket is that small, then there really is no better thing to do than
            //   letting it grow some more by appending to it.
            //
            // * If the timepoint we're trying to insert is smaller or equal to the current upper
            //   bound of the bucket, then at this point we have no choice but to insert it here
            //   (by definition, it is impossible that any previous bucket in the chain covers a
            //   time range that includes this timepoint: buckets are non-overlapping!).
            //
            // * Otherwise, if the timepoint we're trying to insert is greater than the upper bound
            //   of the current bucket, then it means that there currently exist no bucket that
            //   covers a time range which includes this timepoint (if such a bucket existed, then
            //   we would have stumbled upon it before ever finding the current one!).
            //   This gives us an opportunity to create a new bucket that starts at the upper
            //   bound of the current one _excluded_ and that ranges all the way up to the timepoint
            //   that we're inserting.
            //   Not only is this a great opportunity to naturally split things up, it's actually
            //   mandatory to avoid a nasty edge case where one keeps inserting into a full,
            //   unsplittable bucket and indefinitely creates new single-entry buckets, leading
            //   to the worst-possible case of fragmentation.

            let (bucket_upper_bound, bucket_len) = {
                let guard = bucket.indices.read();
                (guard.times.last().copied(), guard.times.len())
            };

            if let Some(upper_bound) = bucket_upper_bound {
                if bucket_len > 2 && time.as_i64() > upper_bound {
                    let new_time_bound = upper_bound + 1;
                    debug!(
                        kind = "insert",
                        timeline = %timeline.name(),
                        time = timeline.typ().format(time),
                        entity = %ent_path,
                        size_limit = config.component_bucket_size_bytes,
                        len_limit = config.component_bucket_nb_rows,
                        size, size_overflow,
                        len, len_overflow,
                        new_time_bound = timeline.typ().format(new_time_bound.into()),
                        "creating brand new index bucket following overflow"
                    );
                    self.buckets.insert(
                        (new_time_bound).into(),
                        IndexBucket {
                            timeline,
                            indices: RwLock::new(IndexBucketIndices {
                                is_sorted: true,
                                time_range: TimeRange::new(time, time),
                                times: Default::default(),
                                indices: Default::default(),
                            }),
                        },
                    );
                    return self.insert(config, time, indices);
                }
            }

            debug!(
                kind = "insert",
                timeline = %timeline.name(),
                time = timeline.typ().format(time),
                entity = %ent_path,
                size_limit = config.component_bucket_size_bytes,
                len_limit = config.component_bucket_nb_rows,
                size, size_overflow,
                len, len_overflow,
                "couldn't split index bucket, proceeding to ignore limits"
            );
        }

        debug!(
            kind = "insert",
            timeline = %timeline.name(),
            time = timeline.typ().format(time),
            entity = %ent_path,
            components = ?indices.iter().collect::<Vec<_>>(),
            "inserted into index table"
        );

        bucket.insert(time, indices)
    }
}

impl IndexBucket {
    pub fn new(timeline: Timeline) -> Self {
        Self {
            timeline,
            indices: RwLock::new(IndexBucketIndices::default()),
        }
    }

    #[allow(clippy::unnecessary_wraps)]
    pub fn insert(
        &mut self,
        time: TimeInt,
        row_indices: &IntMap<ComponentName, RowIndex>,
    ) -> anyhow::Result<()> {
        let mut guard = self.indices.write();
        let IndexBucketIndices {
            is_sorted,
            time_range,
            times,
            indices,
        } = &mut *guard;

        // append time to primary index and update time range approriately
        times.push(time.as_i64());
        *time_range = TimeRange::new(time_range.min.min(time), time_range.max.max(time));

        // append components to secondary indices (2-way merge)

        // 2-way merge, step1: left-to-right
        //
        // push new row indices to their associated secondary index
        for (name, row_idx) in row_indices {
            let index = indices
                .entry(*name)
                .or_insert_with(|| vec![None; times.len().saturating_sub(1)]);
            index.push(Some(*row_idx));
        }

        // 2-way merge, step2: right-to-left
        //
        // fill unimpacted secondary indices with null values
        for (name, index) in &mut *indices {
            if !row_indices.contains_key(name) {
                index.push(None);
            }
        }

        // TODO(#433): re_datastore: properly handle already sorted data during insertion
        *is_sorted = false;

        #[cfg(debug_assertions)]
        {
            drop(guard); // sanity checking will grab the lock!
            self.sanity_check().unwrap();
        }

        Ok(())
    }

    /// Splits the bucket into two, potentially uneven parts.
    ///
    /// On success..:
    /// - the first part is split in place (i.e. modifies `self`),
    /// - the second part is returned as a new bucket,
    /// - and the minimal bound of that new bucket is returned as a `TimeInt`, for indexing.
    ///
    /// Returns `None` on failure, i.e. if the bucket cannot be split any further, which can
    /// happen either because the bucket is too small to begin with, or because it only contains
    /// a single timepoint.
    ///
    /// # Unsplittable buckets
    ///
    /// The datastore and query path operate under the general assumption that _all of the
    /// index data_ for a given timepoint will reside in _one and only one_ bucket.
    /// This function makes sure to uphold that restriction, which sometimes means splitting the
    /// bucket into two uneven parts, or even not splitting it at all.
    ///
    /// Here's an example of an index table configured to have a maximum of 2 rows per bucket: one
    /// can see that the 1st and 2nd buckets exceed this maximum in order to uphold the restriction
    /// described above:
    /// ```text
    /// IndexTable {
    ///     timeline: frame_nr
    ///     entity: this/that
    ///     size: 3 buckets for a total of 265 B across 8 total rows
    ///     buckets: [
    ///         IndexBucket {
    ///             index time bound: >= #0
    ///             size: 99 B across 3 rows
    ///             time range: from #41 to #41 (all inclusive)
    ///             data (sorted=true): shape: (3, 4)
    ///             ┌──────┬───────┬───────────┬───────────┐
    ///             │ time ┆ rects ┆ positions ┆ instances │
    ///             │ ---  ┆ ---   ┆ ---       ┆ ---       │
    ///             │ str  ┆ u64   ┆ u64       ┆ u64       │
    ///             ╞══════╪═══════╪═══════════╪═══════════╡
    ///             │ #41  ┆ null  ┆ null      ┆ 1         │
    ///             ├╌╌╌╌╌╌┼╌╌╌╌╌╌╌┼╌╌╌╌╌╌╌╌╌╌╌┼╌╌╌╌╌╌╌╌╌╌╌┤
    ///             │ #41  ┆ null  ┆ 1         ┆ null      │
    ///             ├╌╌╌╌╌╌┼╌╌╌╌╌╌╌┼╌╌╌╌╌╌╌╌╌╌╌┼╌╌╌╌╌╌╌╌╌╌╌┤
    ///             │ #41  ┆ 3     ┆ null      ┆ null      │
    ///             └──────┴───────┴───────────┴───────────┘
    ///         }
    ///         IndexBucket {
    ///             index time bound: >= #42
    ///             size: 99 B across 3 rows
    ///             time range: from #42 to #42 (all inclusive)
    ///             data (sorted=true): shape: (3, 4)
    ///             ┌──────┬───────────┬───────┬───────────┐
    ///             │ time ┆ instances ┆ rects ┆ positions │
    ///             │ ---  ┆ ---       ┆ ---   ┆ ---       │
    ///             │ str  ┆ u64       ┆ u64   ┆ u64       │
    ///             ╞══════╪═══════════╪═══════╪═══════════╡
    ///             │ #42  ┆ null      ┆ 1     ┆ null      │
    ///             ├╌╌╌╌╌╌┼╌╌╌╌╌╌╌╌╌╌╌┼╌╌╌╌╌╌╌┼╌╌╌╌╌╌╌╌╌╌╌┤
    ///             │ #42  ┆ 3         ┆ null  ┆ null      │
    ///             ├╌╌╌╌╌╌┼╌╌╌╌╌╌╌╌╌╌╌┼╌╌╌╌╌╌╌┼╌╌╌╌╌╌╌╌╌╌╌┤
    ///             │ #42  ┆ null      ┆ null  ┆ 2         │
    ///             └──────┴───────────┴───────┴───────────┘
    ///         }
    ///         IndexBucket {
    ///             index time bound: >= #43
    ///             size: 67 B across 2 rows
    ///             time range: from #43 to #44 (all inclusive)
    ///             data (sorted=true): shape: (2, 4)
    ///             ┌──────┬───────┬───────────┬───────────┐
    ///             │ time ┆ rects ┆ instances ┆ positions │
    ///             │ ---  ┆ ---   ┆ ---       ┆ ---       │
    ///             │ str  ┆ u64   ┆ u64       ┆ u64       │
    ///             ╞══════╪═══════╪═══════════╪═══════════╡
    ///             │ #43  ┆ 4     ┆ null      ┆ null      │
    ///             ├╌╌╌╌╌╌┼╌╌╌╌╌╌╌┼╌╌╌╌╌╌╌╌╌╌╌┼╌╌╌╌╌╌╌╌╌╌╌┤
    ///             │ #44  ┆ null  ┆ null      ┆ 3         │
    ///             └──────┴───────┴───────────┴───────────┘
    ///         }
    ///     ]
    /// }
    /// ```
    pub fn split(&self) -> Option<(TimeInt, Self)> {
        let Self { timeline, indices } = self;

        let mut indices = indices.write();
        indices.sort();

        let IndexBucketIndices {
            is_sorted: _,
            time_range: time_range1,
            times: times1,
            indices: indices1,
        } = &mut *indices;

        if times1.len() < 2 {
            return None; // early exit: can't split the unsplittable
        }

        if times1.first() == times1.last() {
            // The entire bucket contains only one timepoint, thus it's impossible to find
            // a split index to begin with.
            return None;
        }

        let timeline = *timeline;
        // Used down the line to assert that we've left everything in a sane state.
        let total_rows = times1.len();

        let (min2, bucket2) = {
            let split_idx = find_split_index(times1).expect("must be splittable at this point");

            // this updates `time_range1` in-place!
            let time_range2 = split_time_range_off(split_idx, times1, time_range1);

            // this updates `times1` in-place!
            let times2 = times1.split_off(split_idx);

            // this updates `indices1` in-place!
            let indices2: IntMap<_, _> = indices1
                .iter_mut()
                .map(|(name, index1)| {
                    // this updates `index1` in-place!
                    let index2 = index1.split_off(split_idx);
                    (*name, index2)
                })
                .collect();
            (
                time_range2.min,
                Self {
                    timeline,
                    indices: RwLock::new(IndexBucketIndices {
                        is_sorted: true,
                        time_range: time_range2,
                        times: times2,
                        indices: indices2,
                    }),
                },
            )
        };

        // sanity checks
        if cfg!(debug_assertions) {
            drop(indices); // sanity checking will grab the lock!
            self.sanity_check().unwrap();
            bucket2.sanity_check().unwrap();

            let total_rows1 = self.total_rows() as i64;
            let total_rows2 = bucket2.total_rows() as i64;
            debug_assert!(
                total_rows as i64 == total_rows1 + total_rows2,
                "expected both buckets to sum up to the length of the original bucket: \
                    got bucket={} vs. bucket1+bucket2={}",
                total_rows,
                total_rows1 + total_rows2,
            );
            debug_assert_eq!(total_rows as i64, total_rows1 + total_rows2);
        }

        Some((min2, bucket2))
    }
}

/// Finds an optimal split point for the given time index, or `None` if all entries in the index
/// are identical, making it unsplittable.
///
/// The returned index is _exclusive_: `[0, split_idx)` + `[split_idx; len)`.
///
/// # Panics
///
/// This function expects `times` to be sorted!
/// In debug builds, it will panic if that's not the case.
fn find_split_index(times: &TimeIndex) -> Option<usize> {
    debug_assert!(
<<<<<<< HEAD
        times.validity().is_none(),
        "The time index must always be dense."
    );
    debug_assert!(
        times.values().windows(2).all(|t| t[0] <= t[1]),
=======
        times.windows(2).all(|t| t[0] <= t[1]),
>>>>>>> 2a158fe9
        "time index must be sorted before splitting!"
    );

    if times.first() == times.last() {
        return None; // early exit: unsplittable
    }

    // This can never be lesser than 1 as we never split buckets smaller than 2 entries.
    let halfway_idx = times.len() / 2;
    let target = times[halfway_idx];

    // Are we about to split in the middle of a continuous run? Hop backwards to figure it out.
    let split_idx1 = Some(times[..halfway_idx].partition_point(|&t| t < target)).filter(|&i| i > 0);

    // Are we about to split in the middle of a continuous run? Hop forwards to figure it out.
    let split_idx2 = Some(times[halfway_idx..].partition_point(|&t| t <= target))
        .map(|t| t + halfway_idx) // we skipped that many entries!
        .filter(|&t| t < times.len());

    // Are we in the middle of a backwards continuous run? a forwards continuous run? both?
    match (split_idx1, split_idx2) {
        // Unsplittable, which cannot happen as we already early-exit earlier.
        #[cfg(not(debug_assertions))]
        (None, None) => None,
        #[cfg(debug_assertions)]
        (None, None) => unreachable!(),

        // Backwards run, let's use the first split index.
        (Some(split_idx1), None) => Some(split_idx1),

        // Forwards run, let's use the second split index.
        (None, Some(split_idx2)) => Some(split_idx2),

        // The run goes both backwards and forwards from the half point: use the split index
        // that's the closest to halfway.
        (Some(split_idx1), Some(split_idx2)) => {
            if halfway_idx.abs_diff(split_idx1) < halfway_idx.abs_diff(split_idx2) {
                split_idx1
            } else {
                split_idx2
            }
            .into()
        }
    }
}

#[test]
fn test_find_split_index() {
    let test_cases = [
        (vec![1, 1], None),
        //
        (vec![1, 1, 1], None),
        (vec![1, 1, 2], Some(2)),
        (vec![0, 1, 1], Some(1)),
        //
        (vec![1, 1, 1, 1], None),
        (vec![1, 1, 1, 2], Some(3)),
        (vec![0, 1, 1, 1], Some(1)),
        //
        (vec![1, 1, 1, 1, 1], None),
        (vec![1, 1, 1, 1, 2], Some(4)),
        (vec![0, 1, 1, 1, 1], Some(1)),
        (vec![0, 1, 1, 1, 2], Some(1)), // first one wins when equal distances
        (vec![0, 1, 1, 2, 2], Some(3)), // second one is closer
        (vec![0, 0, 1, 2, 2], Some(2)), // first one wins when equal distances
        (vec![0, 0, 2, 2, 2], Some(2)), // second one is closer
        (vec![0, 0, 0, 2, 2], Some(3)), // first one is closer
    ];

    for (times, expected) in test_cases {
        let got = find_split_index(&times);
        assert_eq!(expected, got);
    }
}

/// Given a time index and a desired split index, splits off the given time range in place,
/// and returns a new time range corresponding to the second part.
///
/// The split index is exclusive: everything up to `split_idx` (excluded) will end up in the
/// first split.
///
/// The two resulting time range halves are guaranteed to never overlap.
fn split_time_range_off(
    split_idx: usize,
    times1: &TimeIndex,
    time_range1: &mut TimeRange,
) -> TimeRange {
    let time_range2 = TimeRange::new(times1[split_idx].into(), time_range1.max);

    // This can never fail (underflow or OOB) because we never split buckets smaller than 2
    // entries.
    time_range1.max = times1[split_idx - 1].into();

    debug_assert!(
        time_range1.max.as_i64() < time_range2.min.as_i64(),
        "split resulted in overlapping time ranges: {} <-> {}\n{:#?}",
        time_range1.max.as_i64(),
        time_range2.min.as_i64(),
        (&time_range1, &time_range2),
    );

    time_range2
}

<<<<<<< HEAD
/// Given a primary time index and a desired split index, splits off the time index in place,
/// and returns a new time index corresponding to the second part.
///
/// The split index is exclusive: everything up to `split_idx` (excluded) will end up in the
/// first split.
fn split_primary_index_off(split_idx: usize, times1: &mut Int64Vec) -> Int64Vec {
    debug_assert!(
        times1.validity().is_none(),
        "The time index must always be dense.",
    );

    let total_rows = times1.len();

    let (datatype, mut data1, _) = std::mem::take(times1).into_data();
    let data2 = data1.split_off(split_idx);
    let times2 = Int64Vec::from_data(datatype.clone(), data2, None);

    *times1 = Int64Vec::from_data(datatype, data1, None);

    debug_assert!(
        total_rows == times1.len() + times2.len(),
        "expected both halves to sum up to the length of the original time index: \
            got times={} vs. times1+times2={}",
        total_rows,
        times1.len() + times2.len(),
    );

    times2
}

/// Given a secondary index of any kind and a desired split index, splits off the index
/// in place, and returns a new index of the same kind that corresponds to the second part.
///
/// The split index is exclusive: everything up to `split_idx` (excluded) will end up in the
/// first split.
fn split_secondary_index_off(split_idx: usize, index1: &mut UInt64Vec) -> UInt64Vec {
    let (datatype, mut data1, validity1) = std::mem::take(index1).into_data();
    let data2 = data1.split_off(split_idx);

    let validities = validity1.map(|validity1| {
        let mut validity1 = validity1.into_iter().collect::<Vec<_>>();
        let validity2 = validity1.split_off(split_idx);
        (
            MutableBitmap::from_iter(validity1),
            MutableBitmap::from_iter(validity2),
        )
    });

    // We can only end up with either no validity bitmap (because the original index didn't have
    // one), or with two new bitmaps (because we've split the original in two), nothing in
    // between.
    if let Some((validity1, validity2)) = validities {
        *index1 = UInt64Vec::from_data(datatype.clone(), data1, Some(validity1));
        UInt64Vec::from_data(datatype, data2, Some(validity2))
    } else {
        *index1 = UInt64Vec::from_data(datatype.clone(), data1, None);
        UInt64Vec::from_data(datatype, data2, None)
    }
}

=======
>>>>>>> 2a158fe9
// --- Components ---

impl ComponentTable {
    /// Creates a new component table for the specified component `datatype`.
    ///
    /// `datatype` must be the type of the component itself, devoid of any wrapping layers
    /// (i.e. _not_ a `ListArray<...>`!).
    fn new(name: ComponentName, datatype: &DataType) -> Self {
        ComponentTable {
            name,
            datatype: datatype.clone(),
            buckets: [ComponentBucket::new(name, datatype, 0u64)].into(),
        }
    }

    /// Finds the appropriate bucket in this component table and pushes `rows_single` at the
    /// end of it, returning the _global_ `RowIndex` for this new row.
    ///
    /// `rows_single` must be a unit-length list of arrays of structs,
    /// i.e. `ListArray<StructArray>`:
    /// - the list layer corresponds to the different rows (always unit-length for now),
    /// - the array layer corresponds to the different instances within that single row,
    /// - and finally the struct layer holds the components themselves.
    /// E.g.:
    /// ```ignore
    /// [[{x: 8.687487, y: 1.9590926}, {x: 2.0559108, y: 0.1494348}, {x: 7.09219, y: 0.9616637}]]
    /// ```
    //
    // TODO(#589): support for batched row component insertions
    pub fn push(
        &mut self,
        config: &DataStoreConfig,
        time_point: &TimePoint,
        rows_single: &dyn Array,
    ) -> RowIndex {
        debug_assert!(
            ListArray::<i32>::get_child_type(rows_single.data_type()) == &self.datatype,
            "trying to insert data of the wrong datatype in a component table",
        );
        debug_assert!(
            rows_single.len() == 1,
            "batched row component insertions are not supported yet"
        );

        // All component tables spawn with an initial bucket at row offset 0, thus this cannot
        // fail.
        let active_bucket = self.buckets.back_mut().unwrap();

        let size = active_bucket.total_size_bytes();
        let size_overflow = active_bucket.total_size_bytes() > config.component_bucket_size_bytes;

        let len = active_bucket.total_rows();
        let len_overflow = len > config.component_bucket_nb_rows;

        if len_overflow {
            debug!(
                kind = "insert",
                component = self.name.as_str(),
                size_limit = config.component_bucket_size_bytes,
                len_limit = config.component_bucket_nb_rows,
                size,
                size_overflow,
                len,
                len_overflow,
                "allocating new component bucket, previous one overflowed"
            );

            // Archive currently active bucket.
            active_bucket.archive();

            let row_offset = active_bucket.row_offset + len;
            self.buckets
                .push_back(ComponentBucket::new(self.name, &self.datatype, row_offset));
        }

        // Two possible cases:
        // - If the table has not just underwent an overflow, then this is panic-safe for the
        //   same reason as above: all component tables spawn with an initial bucket at row
        //   offset 0, thus this cannot fail.
        // - If the table has just overflowed, then we've just pushed a bucket to the dequeue.
        let active_bucket = self.buckets.back_mut().unwrap();
        let row_idx = RowIndex::from_u64(
            active_bucket.push(time_point, rows_single) + active_bucket.row_offset,
        );

        debug!(
            kind = "insert",
            timelines = ?time_point.into_iter()
                .map(|(timeline, time)| (timeline.name(), timeline.typ().format(*time)))
                .collect::<Vec<_>>(),
            component = self.name.as_str(),
            %row_idx,
            "pushed into component table"
        );

        row_idx
    }
}

impl ComponentBucket {
    /// Creates a new component bucket for the specified component `datatype`.
    ///
    /// `datatype` must be the type of the component itself, devoid of any wrapping layers
    /// (i.e. _not_ a `ListArray<...>`!).
    pub fn new(name: ComponentName, datatype: &DataType, row_offset: u64) -> Self {
        // If this is the first bucket of this table, we need to insert an empty list at
        // row index #0!
        let chunks = if row_offset == 0 {
            let empty = ListArray::<i32>::from_data(
                ListArray::<i32>::default_datatype(datatype.clone()),
                Buffer::from(vec![0, 0i32]),
                new_empty_array(datatype.clone()),
                None,
            );
            vec![empty.boxed()]
        } else {
            vec![]
        };

        let total_rows = chunks.iter().map(|values| values.len() as u64).sum();
        let total_size_bytes = chunks
            .iter()
            .map(|values| arrow2::compute::aggregate::estimated_bytes_size(&**values) as u64)
            .sum();

        Self {
            name,
            row_offset,
            archived: false,
            time_ranges: Default::default(),
            chunks,
            total_rows,
            total_size_bytes,
        }
    }

    /// Pushes `rows_single` to the end of the bucket, returning the _local_ index of the
    /// freshly added row.
    ///
    /// `rows_single` must be a unit-length list of arrays of structs,
    /// i.e. `ListArray<StructArray>`:
    /// - the list layer corresponds to the different rows (always unit-length for now),
    /// - the array layer corresponds to the different instances within that single row,
    /// - and finally the struct layer holds the components themselves.
    /// E.g.:
    /// ```ignore
    /// [[{x: 8.687487, y: 1.9590926}, {x: 2.0559108, y: 0.1494348}, {x: 7.09219, y: 0.9616637}]]
    /// ```
    pub fn push(&mut self, time_point: &TimePoint, rows_single: &dyn Array) -> u64 {
        debug_assert!(
            rows_single.len() == 1,
            "batched row component insertions are not supported yet"
        );

        // Keep track of all affected time ranges, for garbage collection purposes.
        for (timeline, &time) in time_point {
            self.time_ranges
                .entry(*timeline)
                .and_modify(|range| {
                    *range = TimeRange::new(range.min.min(time), range.max.max(time));
                })
                .or_insert_with(|| TimeRange::new(time, time));
        }

        self.total_rows += 1;
        // Warning: this is surprisingly costly!
        self.total_size_bytes +=
            arrow2::compute::aggregate::estimated_bytes_size(rows_single) as u64;

        // TODO(#589): support for non-unit-length chunks
        self.chunks.push(rows_single.to_boxed()); // shallow

        self.chunks.len() as u64 - 1
    }

    /// Archives the bucket as a new one is about to take its place.
    ///
    /// This is a good opportunity to run compaction and other maintenance related tasks.
    pub fn archive(&mut self) {
        debug_assert!(
            !self.archived,
            "achiving an already archived bucket, something is likely wrong"
        );

        // Chunk compaction
        // Compacts the bucket by concatenating all chunks of data into a single one.
        {
            use arrow2::compute::concatenate::concatenate;

            let chunks = self.chunks.iter().map(|chunk| &**chunk).collect::<Vec<_>>();
            // Only two reasons this can ever fail:
            //
            // * `chunks` is empty:
            // This can never happen, buckets always spawn with an initial chunk.
            //
            // * the various chunks contain data with different datatypes:
            // This can never happen as that would first panic during insertion.
            let values = concatenate(&chunks).unwrap();

            // Recompute the size as we've just discarded a bunch of list headers.
            self.total_size_bytes =
                arrow2::compute::aggregate::estimated_bytes_size(&*values) as u64;

            self.chunks = vec![values];
        }

        self.archived = true;
    }
}<|MERGE_RESOLUTION|>--- conflicted
+++ resolved
@@ -1,12 +1,4 @@
-<<<<<<< HEAD
-use arrow2::array::{
-    new_empty_array, Array, Int64Vec, ListArray, MutableArray, UInt64Array, UInt64Vec,
-};
-use arrow2::bitmap::MutableBitmap;
-=======
-use anyhow::ensure;
-use arrow2::array::{new_empty_array, Array, ListArray};
->>>>>>> 2a158fe9
+use arrow2::array::{new_empty_array, Array, ListArray, UInt64Array};
 use arrow2::buffer::Buffer;
 use arrow2::datatypes::DataType;
 use itertools::Itertools as _;
@@ -18,13 +10,8 @@
 use re_log_types::{ComponentName, ObjPath as EntityPath, TimeInt, TimePoint, TimeRange, Timeline};
 
 use crate::{
-<<<<<<< HEAD
     ArrayExt as _, ComponentBucket, ComponentTable, DataStore, DataStoreConfig, IndexBucket,
-    IndexTable, RowIndex,
-=======
-    ComponentBucket, ComponentTable, DataStore, DataStoreConfig, IndexBucket, IndexBucketIndices,
-    IndexTable, RowIndex, TimeIndex,
->>>>>>> 2a158fe9
+    IndexBucketIndices, IndexTable, RowIndex, TimeIndex,
 };
 
 // --- Data store ---
@@ -611,15 +598,7 @@
 /// In debug builds, it will panic if that's not the case.
 fn find_split_index(times: &TimeIndex) -> Option<usize> {
     debug_assert!(
-<<<<<<< HEAD
-        times.validity().is_none(),
-        "The time index must always be dense."
-    );
-    debug_assert!(
-        times.values().windows(2).all(|t| t[0] <= t[1]),
-=======
         times.windows(2).all(|t| t[0] <= t[1]),
->>>>>>> 2a158fe9
         "time index must be sorted before splitting!"
     );
 
@@ -724,69 +703,6 @@
     time_range2
 }
 
-<<<<<<< HEAD
-/// Given a primary time index and a desired split index, splits off the time index in place,
-/// and returns a new time index corresponding to the second part.
-///
-/// The split index is exclusive: everything up to `split_idx` (excluded) will end up in the
-/// first split.
-fn split_primary_index_off(split_idx: usize, times1: &mut Int64Vec) -> Int64Vec {
-    debug_assert!(
-        times1.validity().is_none(),
-        "The time index must always be dense.",
-    );
-
-    let total_rows = times1.len();
-
-    let (datatype, mut data1, _) = std::mem::take(times1).into_data();
-    let data2 = data1.split_off(split_idx);
-    let times2 = Int64Vec::from_data(datatype.clone(), data2, None);
-
-    *times1 = Int64Vec::from_data(datatype, data1, None);
-
-    debug_assert!(
-        total_rows == times1.len() + times2.len(),
-        "expected both halves to sum up to the length of the original time index: \
-            got times={} vs. times1+times2={}",
-        total_rows,
-        times1.len() + times2.len(),
-    );
-
-    times2
-}
-
-/// Given a secondary index of any kind and a desired split index, splits off the index
-/// in place, and returns a new index of the same kind that corresponds to the second part.
-///
-/// The split index is exclusive: everything up to `split_idx` (excluded) will end up in the
-/// first split.
-fn split_secondary_index_off(split_idx: usize, index1: &mut UInt64Vec) -> UInt64Vec {
-    let (datatype, mut data1, validity1) = std::mem::take(index1).into_data();
-    let data2 = data1.split_off(split_idx);
-
-    let validities = validity1.map(|validity1| {
-        let mut validity1 = validity1.into_iter().collect::<Vec<_>>();
-        let validity2 = validity1.split_off(split_idx);
-        (
-            MutableBitmap::from_iter(validity1),
-            MutableBitmap::from_iter(validity2),
-        )
-    });
-
-    // We can only end up with either no validity bitmap (because the original index didn't have
-    // one), or with two new bitmaps (because we've split the original in two), nothing in
-    // between.
-    if let Some((validity1, validity2)) = validities {
-        *index1 = UInt64Vec::from_data(datatype.clone(), data1, Some(validity1));
-        UInt64Vec::from_data(datatype, data2, Some(validity2))
-    } else {
-        *index1 = UInt64Vec::from_data(datatype.clone(), data1, None);
-        UInt64Vec::from_data(datatype, data2, None)
-    }
-}
-
-=======
->>>>>>> 2a158fe9
 // --- Components ---
 
 impl ComponentTable {
