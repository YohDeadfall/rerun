//! This example shows how to wrap the Rerun Viewer in your own GUI.

use rerun::external::{
    arrow, eframe, egui, re_chunk_store, re_crash_handler, re_entity_db, re_grpc_server, re_log,
    re_log_types, re_memory, re_types, re_viewer, tokio,
};

// By using `re_memory::AccountingAllocator` Rerun can keep track of exactly how much memory it is using,
// and prune the data store when it goes above a certain limit.
// By using `mimalloc` we get faster allocations.
#[global_allocator]
static GLOBAL: re_memory::AccountingAllocator<mimalloc::MiMalloc> =
    re_memory::AccountingAllocator::new(mimalloc::MiMalloc);

#[tokio::main]
async fn main() -> Result<(), Box<dyn std::error::Error>> {
    let main_thread_token = re_viewer::MainThreadToken::i_promise_i_am_on_the_main_thread();

    // Direct calls using the `log` crate to stderr. Control with `RUST_LOG=debug` etc.
    re_log::setup_logging();

    // Install handlers for panics and crashes that prints to stderr and send
    // them to Rerun analytics (if the `analytics` feature is on in `Cargo.toml`).
    re_crash_handler::install_crash_handlers(re_viewer::build_info());

    // Listen for gRPC connections from Rerun's logging SDKs.
    // There are other ways of "feeding" the viewer though - all you need is a `re_smart_channel::Receiver`.
    let (rx, _) = re_grpc_server::spawn_with_recv(
        "0.0.0.0:9876".parse()?,
        "75%".parse()?,
        re_grpc_server::shutdown::never(),
    );

    let mut native_options = re_viewer::native::eframe_options(None);
    native_options.viewport = native_options
        .viewport
        .with_app_id("rerun_extend_viewer_ui_example");

    let startup_options = re_viewer::StartupOptions::default();

    // This is used for analytics, if the `analytics` feature is on in `Cargo.toml`
    let app_env = re_viewer::AppEnvironment::Custom("My Wrapper".to_owned());

    let window_title = "My Customized Viewer";
    eframe::run_native(
        window_title,
        native_options,
        Box::new(move |cc| {
            re_viewer::customize_eframe_and_setup_renderer(cc)?;

            let mut rerun_app = re_viewer::App::new(
                main_thread_token,
                re_viewer::build_info(),
                &app_env,
                startup_options,
                cc,
                re_viewer::AsyncRuntimeHandle::from_current_tokio_runtime_or_wasmbindgen()?,
            );
            rerun_app.add_log_receiver(rx);
            Ok(Box::new(MyApp { rerun_app }))
        }),
    )?;

    Ok(())
}

struct MyApp {
    rerun_app: re_viewer::App,
}

impl eframe::App for MyApp {
    fn save(&mut self, storage: &mut dyn eframe::Storage) {
        // Store viewer state on disk
        self.rerun_app.save(storage);
    }

    /// Called whenever we need repainting, which could be 60 Hz.
    fn update(&mut self, ctx: &egui::Context, frame: &mut eframe::Frame) {
        // First add our panel(s):
        egui::SidePanel::right("my_side_panel")
            .default_width(200.0)
            .show(ctx, |ui| {
                self.ui(ui);
            });

        // Now show the Rerun Viewer in the remaining space:
        self.rerun_app.update(ctx, frame);
    }
}

impl MyApp {
    fn ui(&mut self, ui: &mut egui::Ui) {
        ui.add_space(4.0);
        ui.vertical_centered(|ui| {
            ui.strong("My custom panel");
        });
        ui.separator();

        if let Some(entity_db) = self.rerun_app.recording_db() {
            entity_db_ui(ui, entity_db);
        } else {
            ui.label("No log database loaded yet.");
        }
    }
}

/// Show the content of the log database.
fn entity_db_ui(ui: &mut egui::Ui, entity_db: &re_entity_db::EntityDb) {
    if let Some(store_info) = entity_db.store_info() {
        ui.label(format!("Application ID: {}", store_info.application_id));
    }

    // There can be many timelines, but the `log_time` timeline is always there:
    let timeline = re_log_types::TimelineName::log_time();

    ui.separator();

    ui.strong("Entities:");

    egui::ScrollArea::vertical()
        .auto_shrink([false, true])
        .show(ui, |ui| {
            for entity_path in entity_db.entity_paths() {
                ui.collapsing(entity_path.to_string(), |ui| {
                    entity_ui(ui, entity_db, timeline, entity_path);
                });
            }
        });
}

fn entity_ui(
    ui: &mut egui::Ui,
    entity_db: &re_entity_db::EntityDb,
    timeline: re_log_types::TimelineName,
    entity_path: &re_log_types::EntityPath,
) {
    // Each entity can have many components (e.g. position, color, radius, …):
    if let Some(components) = entity_db
        .storage_engine()
        .store()
        .all_components_on_timeline_sorted(&timeline, entity_path)
    {
<<<<<<< HEAD
        for descr in components {
            ui.collapsing(descr.to_string(), |ui| {
                component_ui(ui, entity_db, timeline, entity_path, descr.component_name);
=======
        for component in &components {
            ui.collapsing(component.to_string(), |ui| {
                component_ui(ui, entity_db, timeline, entity_path, component);
>>>>>>> 25e2d675
            });
        }
    }
}

fn component_ui(
    ui: &mut egui::Ui,
    entity_db: &re_entity_db::EntityDb,
    timeline: re_log_types::TimelineName,
    entity_path: &re_log_types::EntityPath,
    component_descriptor: &re_types::ComponentDescriptor,
) {
    // You can query the data for any time point, but for now
    // just show the last value logged for each component:
    let query = re_chunk_store::LatestAtQuery::latest(timeline);

    let results =
        entity_db
            .storage_engine()
            .cache()
            .latest_at(&query, entity_path, [component_descriptor]);

    if let Some(data) = results.component_batch_raw(component_descriptor) {
        egui::ScrollArea::vertical()
            .auto_shrink([false, true])
            .show(ui, |ui| {
                // Iterate over all the instances (e.g. all the points in the point cloud):

                let num_instances = data.len();
                for i in 0..num_instances {
                    ui.label(format_arrow(&*data.slice(i, 1)));
                }
            });
    };
}

fn format_arrow(array: &dyn arrow::array::Array) -> String {
    use arrow::util::display::{ArrayFormatter, FormatOptions};

    let num_bytes = array.get_buffer_memory_size();
    if array.len() == 1 && num_bytes < 256 {
        // Print small items:
        let options = FormatOptions::default();
        if let Ok(formatter) = ArrayFormatter::try_new(array, &options) {
            return formatter.value(0).to_string();
        }
    }

    // Fallback:
    format!("{num_bytes} bytes")
}<|MERGE_RESOLUTION|>--- conflicted
+++ resolved
@@ -140,15 +140,9 @@
         .store()
         .all_components_on_timeline_sorted(&timeline, entity_path)
     {
-<<<<<<< HEAD
-        for descr in components {
-            ui.collapsing(descr.to_string(), |ui| {
-                component_ui(ui, entity_db, timeline, entity_path, descr.component_name);
-=======
         for component in &components {
             ui.collapsing(component.to_string(), |ui| {
                 component_ui(ui, entity_db, timeline, entity_path, component);
->>>>>>> 25e2d675
             });
         }
     }
