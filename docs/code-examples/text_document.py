#!/usr/bin/env python3
"""Log a `TextDocument`."""

import rerun as rr
import rerun.experimental as rr2

rr.init("rerun_example_text_document", spawn=True)

rr2.log("text_document", rr2.TextDocument(body="Hello, TextDocument!"))

rr2.log(
    "markdown",
    rr2.TextDocument(
<<<<<<< HEAD
        body="""
# Hello Markdown!
[Click here to see the raw text](recording://markdown.Text).

Basic formatting:

| **Feature**       | **Alternative** |
| ----------------- | --------------- |
| Plain             |                 |
| *italics*         | _italics_       |
| **bold**          | __bold__        |
| ~~strikethrough~~ |                 |
| `inline code`     |                 |

----------------------------------

Some code:
```rs
fn main() {
    println!("Hello, world!");
}
```

## Support
- [x] [Commonmark](https://commonmark.org/help/) support
- [x] GitHub-style strikethrough, tables, and checkboxes
- Basic syntax highlighting for:
  - [x] C and C++
  - [x] Python
  - [x] Rust
  - [ ] Other languages

## Links
You can link to [an entity](recording://markdown),
a [specific instance of an entity](recording://markdown[#0]),
or a [specific component](recording://markdown.Text).

Of course you can also have [normal https links](https://github.com/rerun-io/rerun), e.g. <https://rerun.io>.

## Image
![A random image](https://picsum.photos/640/480)
""".strip(),
        media_type="text/markdown",
=======
        body="# Hello\nMarkdown with `code`!\n\nA random image:\n\n![A random image](https://picsum.photos/640/480)",
        media_type=rr2.cmp.MediaType.markdown(),
>>>>>>> 2e9df4ca
    ),
)<|MERGE_RESOLUTION|>--- conflicted
+++ resolved
@@ -6,13 +6,12 @@
 
 rr.init("rerun_example_text_document", spawn=True)
 
-rr2.log("text_document", rr2.TextDocument(body="Hello, TextDocument!"))
+rr2.log("text_document", rr2.TextDocument("Hello, TextDocument!"))
 
 rr2.log(
     "markdown",
     rr2.TextDocument(
-<<<<<<< HEAD
-        body="""
+        """
 # Hello Markdown!
 [Click here to see the raw text](recording://markdown.Text).
 
@@ -54,10 +53,6 @@
 ## Image
 ![A random image](https://picsum.photos/640/480)
 """.strip(),
-        media_type="text/markdown",
-=======
-        body="# Hello\nMarkdown with `code`!\n\nA random image:\n\n![A random image](https://picsum.photos/640/480)",
         media_type=rr2.cmp.MediaType.markdown(),
->>>>>>> 2e9df4ca
     ),
 )